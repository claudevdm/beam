{
  "comment": "Modify this file in a trivial way to cause this test suite to run",
<<<<<<< HEAD
  "modification": 7
=======
  "modification": 4
>>>>>>> bbb6d83e
}<|MERGE_RESOLUTION|>--- conflicted
+++ resolved
@@ -1,8 +1,4 @@
 {
   "comment": "Modify this file in a trivial way to cause this test suite to run",
-<<<<<<< HEAD
-  "modification": 7
-=======
-  "modification": 4
->>>>>>> bbb6d83e
+  "modification": 1
 }