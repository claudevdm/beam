--- conflicted
+++ resolved
@@ -67,11 +67,8 @@
 ## New Features / Improvements
 
 * X feature added (Java/Python) ([#X](https://github.com/apache/beam/issues/X)).
-<<<<<<< HEAD
 * Add (Python) BigQuery vector/embedding ingestion and enrichment components to apache_beam.ml.rag.
-=======
 * Upgraded to protobuf 4 (Java) ([#33192](https://github.com/apache/beam/issues/33192)).
->>>>>>> d50cc15c
 
 ## Breaking Changes
 
